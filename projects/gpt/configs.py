--- conflicted
+++ resolved
@@ -105,16 +105,9 @@
         # MQAR specific
         c.n_keys = 3
         c.n_values = 6
-<<<<<<< HEAD
         c.train_num_pairs = "2,3"
         c.eval_num_pairs = "3,5"
         c.unique_keys = True
-=======
-        c.train_num_pairs = "4,4"
-        c.eval_num_pairs = "4,4"
-        c.max_num_pairs = 4
-        c.unique_keys = False
->>>>>>> b88df6de
         c.all_queries_for_input = False
 
         # Bit parity specific
